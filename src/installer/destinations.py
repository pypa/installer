"""Handles all file writing and post-installation processing."""

import compileall
import io
import os
<<<<<<< HEAD
import sys
from pathlib import Path
from typing import (
    TYPE_CHECKING,
    BinaryIO,
    Collection,
    Dict,
    Iterable,
    Optional,
    Tuple,
    Union,
)
=======
from typing import TYPE_CHECKING, BinaryIO, Dict, Iterable, Optional, Tuple, Union
>>>>>>> 7e016776

from installer.records import Hash, RecordEntry
from installer.scripts import Script
from installer.utils import (
    Scheme,
    construct_record_file,
    copyfileobj_with_hashing,
    fix_shebang,
)

if TYPE_CHECKING:
    from installer.scripts import LauncherKind, ScriptSection


class WheelDestination:
    """Handles writing the unpacked files, script generation and ``RECORD`` generation.

    Subclasses provide the concrete script generation logic, as well as the RECORD file
    (re)writing.
    """

    def write_script(
        self, name: str, module: str, attr: str, section: "ScriptSection"
    ) -> RecordEntry:
        """Write a script in the correct location to invoke given entry point.

        :param name: name of the script
        :param module: module path, to load the entry point from
        :param attr: final attribute access, for the entry point
        :param section: Denotes the "entry point section" where this was specified.
            Valid values are ``"gui"`` and ``"console"``.
        :type section: str

        Example usage/behaviour::

            >>> dest.write_script("pip", "pip._internal.cli", "main", "console")

        """
        raise NotImplementedError

    def write_file(
        self, scheme: Scheme, path: Union[str, "os.PathLike[str]"], stream: BinaryIO
    ) -> RecordEntry:
        """Write a file to correct ``path`` within the ``scheme``.

        :param scheme: scheme to write the file in (like "purelib", "platlib" etc).
        :param path: path within that scheme
        :param stream: contents of the file

        The stream would be closed by the caller, after this call.

        Example usage/behaviour::

            >>> with open("__init__.py") as stream:
            ...     dest.write_file("purelib", "pkg/__init__.py", stream)

        """
        raise NotImplementedError

    def finalize_installation(
        self,
        scheme: Scheme,
        record_file_path: str,
        records: Iterable[Tuple[Scheme, RecordEntry]],
    ) -> None:
        """Finalize installation, after all the files are written.

        Handles (re)writing of the ``RECORD`` file.

        :param scheme: scheme to write the ``RECORD`` file in
        :param record_file_path: path of the ``RECORD`` file with that scheme
        :param records: entries to write to the ``RECORD`` file

        Example usage/behaviour::

            >>> dest.finalize_installation("purelib")

        """
        raise NotImplementedError


class SchemeDictionaryDestination(WheelDestination):
    """Destination, based on a mapping of {scheme: file-system-path}."""

    def __init__(
        self,
        scheme_dict: Dict[str, str],
        interpreter: str,
        script_kind: "LauncherKind",
        hash_algorithm: str = "sha256",
        bytecode_optimization_levels: Collection[int] = (0, 1),
        destdir: Optional[str] = None,
    ) -> None:
        """Construct a ``SchemeDictionaryDestination`` object.

        :param scheme_dict: a mapping of {scheme: file-system-path}
        :param interpreter: the interpreter to use for generating scripts
        :param script_kind: the "kind" of launcher script to use
        :param hash_algorithm: the hashing algorithm to use, which is a member
            of :any:`hashlib.algorithms_available` (ideally from
            :any:`hashlib.algorithms_guaranteed`).
        :param bytecode_optimization_levels: Compile cached bytecode for
            installed .py files with these optimization levels.
        :param destdir: A staging directory in which to write all files. This
            is expected to be the filesystem root at runtime, so embedded paths
            will be written as though this was the root.
        """
        self.scheme_dict = scheme_dict
        self.interpreter = interpreter
        self.script_kind = script_kind
        self.hash_algorithm = hash_algorithm
        self.bytecode_optimization_levels = bytecode_optimization_levels
        self.destdir = destdir

    def _destdir_path(self, scheme: Scheme, path: str) -> str:
        file = os.path.join(self.scheme_dict[scheme], path)
        if self.destdir is not None:
            file_path = Path(file)
            rel_path = file_path.relative_to(file_path.anchor)
            return os.path.join(self.destdir, rel_path)
        return file

    def write_to_fs(self, scheme: Scheme, path: str, stream: BinaryIO) -> RecordEntry:
        """Write contents of ``stream`` to the correct location on the filesystem.

        :param scheme: scheme to write the file in (like "purelib", "platlib" etc).
        :param path: path within that scheme
        :param stream: contents of the file

        - Ensures that an existing file is not being overwritten.
        - Hashes the written content, to determine the entry in the ``RECORD`` file.
        """
        target_path = self._destdir_path(scheme, path)
        if os.path.exists(target_path):
            message = f"File already exists: {target_path}"
            raise FileExistsError(message)

        parent_folder = os.path.dirname(target_path)
        if not os.path.exists(parent_folder):
            os.makedirs(parent_folder)

        with open(target_path, "wb") as f:
            hash_, size = copyfileobj_with_hashing(stream, f, self.hash_algorithm)

        return RecordEntry(path, Hash(self.hash_algorithm, hash_), size)

    def write_file(
        self, scheme: Scheme, path: Union[str, "os.PathLike[str]"], stream: BinaryIO
    ) -> RecordEntry:
        """Write a file to correct ``path`` within the ``scheme``.

        :param scheme: scheme to write the file in (like "purelib", "platlib" etc).
        :param path: path within that scheme
        :param stream: contents of the file

        - Changes the shebang for files in the "scripts" scheme.
        - Uses :py:meth:`SchemeDictionaryDestination.write_to_fs` for the
          filesystem interaction.
        """
        path_ = os.fspath(path)

        if scheme == "scripts":
            with fix_shebang(stream, self.interpreter) as stream_with_different_shebang:
                return self.write_to_fs(scheme, path_, stream_with_different_shebang)

        return self.write_to_fs(scheme, path_, stream)

    def write_script(
        self, name: str, module: str, attr: str, section: "ScriptSection"
    ) -> RecordEntry:
        """Write a script to invoke an entrypoint.

        :param name: name of the script
        :param module: module path, to load the entry point from
        :param attr: final attribute access, for the entry point
        :param section: Denotes the "entry point section" where this was specified.
            Valid values are ``"gui"`` and ``"console"``.
        :type section: str

        - Generates a launcher using :any:`Script.generate`.
        - Writes to the "scripts" scheme.
        - Uses :py:meth:`SchemeDictionaryDestination.write_to_fs` for the
          filesystem interaction.
        """
        script = Script(name, module, attr, section)
        script_name, data = script.generate(self.interpreter, self.script_kind)

        with io.BytesIO(data) as stream:
            entry = self.write_to_fs(Scheme("scripts"), script_name, stream)

            path = self._destdir_path(Scheme("scripts"), script_name)
            mode = os.stat(path).st_mode
            mode |= (mode & 0o444) >> 2
            os.chmod(path, mode)

            return entry

    def _compile_bytecode(self, scheme: Scheme, record: RecordEntry) -> None:
        """Compile bytecode for a single .py file"""
        if scheme not in ("purelib", "platlib"):
            return

        target_path = self._destdir_path(scheme, record.path)
        for level in self.bytecode_optimization_levels:
            if sys.version_info < (3, 9):
                compileall.compile_file(target_path, optimize=level)
            else:
                compileall.compile_file(
                    target_path,
                    optimize=level,
                    stripdir=str(self.destdir),
                )

    def finalize_installation(
        self,
        scheme: Scheme,
        record_file_path: str,
        records: Iterable[Tuple[Scheme, RecordEntry]],
    ) -> None:
        """Finalize installation, by writing the ``RECORD`` file & compiling bytecode.

        :param scheme: scheme to write the ``RECORD`` file in
        :param record_file_path: path of the ``RECORD`` file with that scheme
        :param records: entries to write to the ``RECORD`` file
        """
<<<<<<< HEAD
        record_list = list(records)
        with construct_record_file(records) as record_stream:
            self.write_to_fs(scheme, record_file_path, record_stream)

        for scheme, record in record_list:
            self._compile_bytecode(scheme, record)
=======

        def prefix_for_scheme(file_scheme: str) -> Optional[str]:
            if file_scheme == scheme:
                return None
            path = os.path.relpath(
                self.scheme_dict[file_scheme],
                start=self.scheme_dict[scheme],
            )
            return path + "/"

        with construct_record_file(records, prefix_for_scheme) as record_stream:
            self.write_to_fs(scheme, record_file_path, record_stream)
>>>>>>> 7e016776
<|MERGE_RESOLUTION|>--- conflicted
+++ resolved
@@ -3,7 +3,6 @@
 import compileall
 import io
 import os
-<<<<<<< HEAD
 import sys
 from pathlib import Path
 from typing import (
@@ -16,9 +15,6 @@
     Tuple,
     Union,
 )
-=======
-from typing import TYPE_CHECKING, BinaryIO, Dict, Iterable, Optional, Tuple, Union
->>>>>>> 7e016776
 
 from installer.records import Hash, RecordEntry
 from installer.scripts import Script
@@ -244,14 +240,6 @@
         :param record_file_path: path of the ``RECORD`` file with that scheme
         :param records: entries to write to the ``RECORD`` file
         """
-<<<<<<< HEAD
-        record_list = list(records)
-        with construct_record_file(records) as record_stream:
-            self.write_to_fs(scheme, record_file_path, record_stream)
-
-        for scheme, record in record_list:
-            self._compile_bytecode(scheme, record)
-=======
 
         def prefix_for_scheme(file_scheme: str) -> Optional[str]:
             if file_scheme == scheme:
@@ -262,6 +250,9 @@
             )
             return path + "/"
 
-        with construct_record_file(records, prefix_for_scheme) as record_stream:
+        record_list = list(records)
+        with construct_record_file(record_list, prefix_for_scheme) as record_stream:
             self.write_to_fs(scheme, record_file_path, record_stream)
->>>>>>> 7e016776
+
+        for scheme, record in record_list:
+            self._compile_bytecode(scheme, record)