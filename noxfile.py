"""Development automation
"""
import os

import nox

nox.options.sessions = ["lint", "test", "doctest"]
nox.options.reuse_existing_virtualenvs = True


@nox.session(python="3.12")
def lint(session):
    session.install("pre-commit")

    if session.posargs:
        args = session.posargs
    elif "CI" in os.environ:
        args = ["--show-diff-on-failure"]
    else:
        args = []

    session.run("pre-commit", "run", "--all-files", *args)


<<<<<<< HEAD
@nox.session(python=["3.8", "3.9", "3.10", "3.11", "3.12", "pypy3"])
=======
@nox.session(python=["3.7", "3.8", "3.9", "3.10", "3.11", "3.12", "3.13", "pypy3"])
>>>>>>> b23f89b1
def test(session):
    session.install(".")
    session.install("-r", "tests/requirements.txt")

    htmlcov_output = os.path.join(session.virtualenv.location, "htmlcov")

    session.run(
        "pytest",
        "--cov=installer",
        "--cov-fail-under=100",
        "--cov-report=term-missing",
        f"--cov-report=html:{htmlcov_output}",
        "--cov-context=test",
        "-n",
        "auto",
        *session.posargs,
    )


<<<<<<< HEAD
@nox.session(python=["3.8", "3.9", "3.10", "3.11", "3.12", "pypy3"])
=======
@nox.session(python=["3.7", "3.8", "3.9", "3.10", "3.11", "3.12", "3.13", "pypy3"])
>>>>>>> b23f89b1
def doctest(session):
    session.install(".")
    session.install("-r", "docs/requirements.txt")

    session.run("sphinx-build", "-b", "doctest", "docs/", "build/doctest")


@nox.session(python="3.12", name="update-launchers")
def update_launchers(session):
    session.install("httpx")
    session.run("python", "tools/update_launchers.py")


#
# Documentation
#
@nox.session(python="3.12")
def docs(session):
    session.install(".")
    session.install("-r", "docs/requirements.txt")

    # Generate documentation into `build/docs`
    session.run("sphinx-build", "-W", "-b", "html", "docs/", "build/docs")


@nox.session(name="docs-live", python="3.12")
def docs_live(session):
    session.install("-e", ".")
    session.install("-r", "docs/requirements.txt")
    session.install("sphinx-autobuild")

    # fmt: off
    session.run(
        "sphinx-autobuild", "docs/", "build/docs",
        # Rebuild all files when rebuilding
        "-a",
        # Trigger rebuilds on code changes (for autodoc)
        "--watch", "src/installer",
        # Use a not-common high-numbered port
        "--port", "8765",
    )
    # fmt: on<|MERGE_RESOLUTION|>--- conflicted
+++ resolved
@@ -22,11 +22,7 @@
     session.run("pre-commit", "run", "--all-files", *args)
 
 
-<<<<<<< HEAD
-@nox.session(python=["3.8", "3.9", "3.10", "3.11", "3.12", "pypy3"])
-=======
-@nox.session(python=["3.7", "3.8", "3.9", "3.10", "3.11", "3.12", "3.13", "pypy3"])
->>>>>>> b23f89b1
+@nox.session(python=["3.8", "3.9", "3.10", "3.11", "3.12", "3.13", "pypy3"])
 def test(session):
     session.install(".")
     session.install("-r", "tests/requirements.txt")
@@ -46,11 +42,7 @@
     )
 
 
-<<<<<<< HEAD
-@nox.session(python=["3.8", "3.9", "3.10", "3.11", "3.12", "pypy3"])
-=======
-@nox.session(python=["3.7", "3.8", "3.9", "3.10", "3.11", "3.12", "3.13", "pypy3"])
->>>>>>> b23f89b1
+@nox.session(python=["3.8", "3.9", "3.10", "3.11", "3.12", "3.13", "pypy3"])
 def doctest(session):
     session.install(".")
     session.install("-r", "docs/requirements.txt")
